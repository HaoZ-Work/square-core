#@data/values
---
environment: local #! set this to 'local' or 'prod'
os: mac #! set this to 'linux', 'mac' or 'windows'

skills:
  - name: boolq
  - name: commonsense-qa
  - name: squad-v2
  - name: open-bioasq
  - name: open-squad
  - name: extractive-qa
  - name: multiple-choice-qa
<<<<<<< HEAD
  - name: open-extractive
=======
  - name: generative-qa
>>>>>>> 4607bd49


square_api_url: 
  prod: https://square.ukp-lab.de/api
  local: https://host.docker.internal/api

keycloak_base_url:
  prod: https://square.ukp-lab.de
  local: http://localhost:8080

verify_ssl:
  prod: 1
  local: 0

faiss_url:
  prod: https://square.ukp-lab.de/api
  local: https://localhost/api

model_url:
  prod: https://square.ukp-lab.de/api
  local: https://localhost/api

docker_host_url:
  windows: http://host.docker.intneral
  mac: http://host.docker.intneral
  linux: https://172.17.0.1

web_concurrency: 2<|MERGE_RESOLUTION|>--- conflicted
+++ resolved
@@ -11,11 +11,8 @@
   - name: open-squad
   - name: extractive-qa
   - name: multiple-choice-qa
-<<<<<<< HEAD
+  - name: generative-qa
   - name: open-extractive
-=======
-  - name: generative-qa
->>>>>>> 4607bd49
 
 
 square_api_url: 
