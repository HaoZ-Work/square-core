#@ load("@ytt:data", "data")
#@ load("@ytt:template", "template")
---
#@ def skill_image_name(skill):
#@ return "ukpsquare/skills-" + skill.name + ":" + data.values.tag
#@ end

#@ def skill_build(skill):
#@ return {"context": "./skills", "dockerfile": "./" + skill.name + ".Dockerfile"}
#@ end

#@ def skill_environment(skill):
WEB_CONCURRENCY: #@ str(data.values.web_concurrency)
VERIFY_SSL: #@ str(data.values.verify_ssl[data.values.environment])
SQUARE_API_URL: #@ data.values.square_api_url[data.values.environment]
KEYCLOAK_BASE_URL: #@ data.values.keycloak_base_url_https[data.values.environment]
REALM:  #@ data.values.realm
CLIENT_ID: #@ skill.author + "-" + skill.name
#@ end

#@ def skill_env_file(skill):
#@ return ["./skills/" + skill.name + "/.env"]
#@ end

#@ def traefik_tls(service):
#@ return [
#@  "traefik.http.routers." + service + ".entrypoints=websecure", 
#@  "traefik.http.routers." + service + ".tls=true", 
#@  "traefik.http.routers." + service + ".tls.certresolver=le"
#@ ]
#@ end

#@ def traefik_prefix(service):
#@ return [
#@  "traefik.http.routers." + service + ".rule=PathPrefix(`/api/" + service + "`)", 
#@  "traefik.http.routers." + service + ".middlewares=" + service + "-stripprefix," + service + "-addprefix", 
#@  "traefik.http.middlewares." + service + "-stripprefix.stripprefix.prefixes=/api/" + service, 
#@  "traefik.http.middlewares." + service + "-addprefix.addPrefix.prefix=/api"
#@  ]
#@ end

#@ def model_environment():
WEB_CONCURRENCY: #@ str(data.values.web_concurrency)
VERIFY_ISSUER: #@ str(data.values.verify_issuer[data.values.environment])
KEYCLOAK_BASE_URL: #@  data.values.keycloak_base_url_https[data.values.environment]
#@ end

#@ def model_management_environment():
WEB_CONCURRENCY: #@ str(data.values.web_concurrency)
VERIFY_SSL: #@ str(data.values.verify_ssl[data.values.environment])
VERIFY_ISSUER: #@ str(data.values.verify_issuer[data.values.environment])
KEYCLOAK_BASE_URL: #@ data.values.keycloak_base_url_https[data.values.environment]
DOCKER_HOST_URL: #@ data.values.docker_host_url[data.values.os]
MODEL_API_IMAGE: #@ "ukpsquare/square-model-api-v1.1:" + data.values.tag
ONNX_VOLUME: square-model-inference-api_onnx-models
REALM: #@ data.values.realm
CLIENT_ID: models
REDIS_USER: default
RABBITMQ_DEFAULT_USER: ukp
MONGO_INITDB_ROOT_USERNAME: root
MONGO_HOST: mongodb
MONGO_PORT: 27017
#@ end

version: "3.4"

services:
  traefik:
    image: traefik:v2.6.1
    container_name: traefik
    command:
      - --api.insecure=true
      - --api.dashboard=true
      - --log.level=DEBUG
      - --providers.docker=true
      - --providers.docker.exposedbydefault=false
      - --entrypoints.web.address=:80
      - --entrypoints.websecure.address=:443
      - --accesslog=true
      - --accesslog.format=json
      - --accesslog.filepath=/var/log/traefik/access.log.json
      - --certificatesresolvers.le.acme.tlschallenge=true
      - --certificatesresolvers.le.acme.storage=/certificates/acme.json
<<<<<<< HEAD
      - --certificatesresolvers.le.acme.email=${EMAIL}
=======
      - #@ "--certificatesresolvers.le.acme.email=" + data.values.email
>>>>>>> 49f9d95c
      #@ if/end data.values.environment == "local":
      - --certificatesresolvers.le.acme.caserver=https://acme-staging-v02.api.letsencrypt.org/directory
    labels:
      - "traefik.enable=true"
      #! Global redirect to https
      - "traefik.http.routers.http-catchall.rule=hostregexp(`{host:.+}`)"
      - "traefik.http.routers.http-catchall.entrypoints=web"
      - "traefik.http.routers.http-catchall.middlewares=https-redirect"

      #! Middleware redirect from HTTP to HTTPS
      - "traefik.http.middlewares.https-redirect.redirectscheme.scheme=https"
      - "traefik.http.middlewares.https-redirect.redirectscheme.permanent=true"

      #! Middleware for ratelimiting
      - 
    ports:
      - "80:80" 
      - "443:443"
      - "8080:8080"
    volumes:
      - /var/run/docker.sock:/var/run/docker.sock:ro
      - traefik-public-certificates:/certificates

  keycloak:
    image: jboss/keycloak:16.1.1
    environment:
      KEYCLOAK_USER: admin
      DB_VENDOR: postgres
      DB_ADDR: db
      DB_PORT: 5432
      DB_USER: square
      DB_SCHEMA: public
      DB_DATABASE: keycloak
      PROXY_ADDRESS_FORWARDING: "true"
      KEYCLOAK_HOSTNAME: #@ data.values.keycloak_base_url[data.values.environment]
      KEYCLOAK_FRONTEND_URL: #@ data.values.keycloak_base_url[data.values.environment] + "/auth"
    env_file:
      - ./keycloak/.env
    depends_on:
      - db
    labels:
      - "traefik.enable=true"
      - #@ "traefik.http.routers.keycloak.rule=Host(`" + data.values.keycloak_base_url[data.values.environment] + "`) && PathPrefix(`/auth`)" 
      - #@ template.replace(traefik_tls("keycloak"))
    volumes:
      - ./keycloak/themes/terms.ftl:/opt/jboss/keycloak/themes/base/login/terms.ftl
      - ./keycloak/themes/register.ftl:/opt/jboss/keycloak/themes/base/login/register.ftl

  db:
    image: postgres:14
    restart: always
    ports:
      - 5432:5432
    environment:
      POSTGRES_USER: square
      POSTGRES_DB: square
    env_file:
      - ./postgres/.env
    volumes:
      - db-data:/var/lib/postgresql/data
      - ./postgres/init:/docker-entrypoint-initdb.d/

  frontend:
    build: ./square-frontend
    image: #@ "ukpsquare/square-frontend:" + data.values.tag
    restart: always
    expose:
      - 80
      - 443
    labels:
      - "traefik.enable=true"
      - "traefik.http.routers.frontend.priority=1"
      - #@ "traefik.http.routers.frontend.rule=Host(`" + data.values.frotnend_url[data.values.environment] + "`)"
      - #@ template.replace(traefik_tls("frontend"))

  documentation:
    image: #@ "ukpsquare/square-docs:" + data.values.tag
    build: ./docs
    volumes:
      - /var/run/docker.sock:/var/run/docker.sock
    environment:
      WEB_CONCURRENCY: #@ str(data.values.web_concurrency)
    labels:
      - "traefik.enable=true"
      - "traefik.http.routers.documentation.rule=PathPrefix(`/docs/`)"
      - #@ template.replace(traefik_tls("documentation"))

  skill_manager:
    image: #@ "ukpsquare/skill-manager:" + data.values.tag
    build: 
      context: ./skill-manager
      target: build
    ports:
      - 8000:8000
    expose:
      - 8000
    env_file:
      - ./skill-manager/.env
    environment:
      WEB_CONCURRENCY: #@ str(data.values.web_concurrency)
      KEYCLOAK_BASE_URL: #@ data.values.keycloak_base_url_https[data.values.environment]
      REALM: #@ data.values.realm
      CLIENT_ID: skill-manager
      MONGO_INITDB_ROOT_USERNAME: root
      MONGO_HOST: mongodb
      MONGO_PORT: 27017
      MODEL_API_URL: #@ data.values.model_url[data.values.environment]
      VERIFY_ISSUER: #@ str(data.values.verify_issuer[data.values.environment])
    depends_on:
      - mongodb
    labels:
      - "traefik.enable=true"
      - #@ template.replace(traefik_tls("skill-manager"))
      - #@ template.replace(traefik_prefix("skill-manager"))

  mongodb:
    image: mongo:5.0.4
    restart: always
    volumes:
      - mongo-data:/data/db
      - mongo-dumps:/dumps
    expose:
      - 27017
    environment:
      MONGO_INITDB_ROOT_USERNAME: root
      MONGO_HOST: mongodb
      MONGO_PORT: 27017
    env_file:
      - ./mongodb/.env

  rabbit:
    hostname: rabbit
    image: rabbitmq:3.9.14-management
    ports:
      - 5672:5672
      - 15672:15672
    environment:
      - RABBITMQ_DEFAULT_USER=ukp
    env_file:
      - ./square-model-inference-api/management_server/.env
    volumes:
      - ./square-model-inference-api/management_server/rabbitmq/rabbitmq.conf:/etc/rabbitmq/rabbitmq.conf
      - ./square-model-inference-api/management_server/rabbitmq/definitions.json:/etc/rabbitmq/definitions.json

  redishost:
    hostname: redishost
    image: redis:latest
    ports:
      - '6379:6379'
    command: redis-server /etc/redis/redis.conf
    env_file:
      - ./square-model-inference-api/management_server/.env
    volumes:
      - square-redis-data:/square/redis/data:rw
      - ./square-model-inference-api/management_server/redis/redis.conf:/etc/redis/redis.conf

  maintaining:
    image: #@ "ukpsquare/square-model-management:" + data.values.tag
    command: uvicorn main:app --host 0.0.0.0 --port 9001 --log-config logging.conf
    build: 
      context: ./square-model-inference-api/management_server
      target: build
    ports:
      - 9001:9001
    volumes:
      - /var/run/docker.sock:/var/run/docker.sock
    links:
      - mongodb
    depends_on:
      - mongodb
    env_file:
      - ./square-model-inference-api/management_server/.env
    environment: #@ model_management_environment()
    labels:
      - "traefik.enable=true"
      - #@ template.replace(traefik_tls("maintaining"))
      - "traefik.http.routers.maintaining.rule=PathPrefix(`/api/models`)"
      - "traefik.http.routers.maintaining.middlewares=maintaining-stripprefix,maintaining-addprefix"
      - "traefik.http.middlewares.maintaining-stripprefix.stripPrefixRegex.regex=/api/[a-zA-Z0-9_-]+"
      - "traefik.http.middlewares.maintaining-addprefix.addPrefix.prefix=/api"

  maintaining_worker:
    image: #@ "ukpsquare/square-model-management:" + data.values.tag
    command: celery -A tasks worker --loglevel=info
    build:
      context: ./square-model-inference-api/management_server
      target: build
    volumes:
      - /var/run/docker.sock:/var/run/docker.sock
    links:
      - rabbit
      - redishost
    depends_on:
      - maintaining
      - rabbit
      - redishost
    env_file:
      - ./square-model-inference-api/management_server/.env
    environment: #@ model_management_environment()

  model_bert_adapter:
    image: #@ "ukpsquare/square-model-api-v1.1:" + data.values.tag
    build: 
      context: ./square-model-inference-api/inference_server
      target: build
    env_file:
      - ./square-model-inference-api/inference_server/.env.bert_adapter
    environment: #@ model_environment()
    volumes:
      - ./.cache/:/etc/huggingface/.cache/
    labels:
      - "traefik.enable=true"
      - #@ template.replace(traefik_tls("bert-base-uncased"))
      - #@ template.replace(traefik_prefix("bert-base-uncased"))
  
  model_roberta_adapter:
    image: #@ "ukpsquare/square-model-api-v1.1:" + data.values.tag
    build: 
      context: ./square-model-inference-api/inference_server
      target: build
    env_file:
      - ./square-model-inference-api/inference_server/.env.roberta_adapter
    environment: #@ model_environment()
    volumes:
      - ./.cache/:/etc/huggingface/.cache/
    labels:
      - "traefik.enable=true"
      - #@ template.replace(traefik_tls("roberta-base"))
      - #@ template.replace(traefik_prefix("roberta-base"))
      
  model_dpr:
    image: #@ "ukpsquare/square-model-api-v1.1:" + data.values.tag
    build: 
      context: ./square-model-inference-api/inference_server
      target: build
    env_file:
      - ./square-model-inference-api/inference_server/.env.dpr
    environment: #@ model_environment()
    volumes:
      - ./.cache/:/etc/huggingface/.cache/
    labels:
      - "traefik.enable=true"
      - #@ template.replace(traefik_tls("dpr"))
      - traefik.http.routers.dpr.rule=PathPrefix(`/api/facebook-dpr-question_encoder-single-nq-base`)
      - traefik.http.routers.dpr.middlewares=dpr-stripprefix,dpr-addprefix
      - traefik.http.middlewares.dpr-stripprefix.stripprefix.prefixes=/api/facebook-dpr-question_encoder-single-nq-base
      - traefik.http.middlewares.dpr-addprefix.addPrefix.prefix=/api

  model_distilbert_st:
    image: #@ "ukpsquare/square-model-api-v1.1:" + data.values.tag
    build: 
      context: ./square-model-inference-api/inference_server
      target: build
    env_file:
      - ./square-model-inference-api/inference_server/.env.distilbert_sentence_transformer
    environment: #@ model_environment()
    volumes:
      - ./.cache/:/etc/sentence-transformers/.cache/
    labels:
      - "traefik.enable=true"
      - #@ template.replace(traefik_tls("distilbert"))
      - traefik.http.routers.distilbert.rule=PathPrefix(`/api/msmarco-distilbert-base-tas-b`)
      - traefik.http.routers.distilbert.middlewares=distilbert-stripprefix,distilbert-addprefix
      - traefik.http.middlewares.distilbert-stripprefix.stripprefix.prefixes=/api/msmarco-distilbert-base-tas-b
      - traefik.http.middlewares.distilbert-addprefix.addPrefix.prefix=/api

  model_bert_onnx:
    image: #@ "ukpsquare/square-model-api-v1.1:" + data.values.tag
    build: 
      context: ./square-model-inference-api/inference_server
      target: build
    env_file:
      - ./square-model-inference-api/inference_server/.env.bert_onnx
    environment: #@ model_environment()
    volumes:
      - ./.cache/:/etc/onnx/.cache/
      - onnx-models:/onnx_models
    labels:
      - "traefik.enable=true"
      - #@ template.replace(traefik_tls("bert-onnx"))
      - #@ template.replace(traefik_prefix("bert-onnx"))

  datastore_api:
    privileged: true
    image: #@ "ukpsquare/square-datastore-api:" + data.values.tag
    build: 
      context: ./datastore-api
      target: build
    depends_on:
      - datastore_es
      - mongodb
    ports:
      - "7000:7000"
    env_file:
      - ./datastore-api/.env
    environment:
      WEB_CONCURRENCY: #@ str(data.values.web_concurrency)
      FAISS_PORT: 5000
      MODEL_API_URL: #@ data.values.model_url[data.values.environment]
      ES_URL: http://datastore_es:9200
      KEYCLOAK_BASE_URL: #@ data.values.keycloak_base_url_https[data.values.environment]
      CLIENT_ID: datastores-to-internal-services
      REALM: square
      VERIFY_ISSUER: #@ str(data.values.verify_issuer[data.values.environment])
      MONGO_INITDB_ROOT_USERNAME: root
      MONGO_HOST: mongodb
      MONGO_PORT: 27017
    labels:
      - "traefik.enable=true"
      - #@ template.replace(traefik_tls("datastores"))
      - "traefik.http.routers.datastores.rule=PathPrefix(`/api/datastores`)"
      - "traefik.http.routers.datastores.middlewares=datastores-stripprefix,datastores-addprefix"
      - "traefik.http.middlewares.datastores-stripprefix.stripPrefixRegex.regex=/api/[a-zA-Z0-9_-]+"
      - "traefik.http.middlewares.datastores-addprefix.addPrefix.prefix=/datastores"

  datastore_es:
    image: docker.elastic.co/elasticsearch/elasticsearch:7.16.1
    container_name: datastore_es01
    environment:
      - discovery.type=single-node
    volumes:
      - datastore-api-es:/usr/share/elasticsearch/data
    ports:
      - 7200:9200

  faiss_nq_dpr:
    container_name: faiss_nq_dpr
    image: kwang2049/faiss-instant:latest
    volumes:
      - datastore-api-faiss-nq-dpr:/opt/faiss-instant/resources

  faiss_msmarco_distilbert:
    container_name: faiss_msmarco_distilbert
    image: kwang2049/faiss-instant:latest
    volumes:
      - datastore-api-faiss-msmarco-distilbert:/opt/faiss-instant/resources
  
  faiss_bioasq_distilbert:
    container_name: faiss_bioasq_distilbert
    image: kwang2049/faiss-instant:latest
    volumes:
      - datastore-api-faiss-bioasq-distilbert:/opt/faiss-instant/resources

  #@yaml/text-templated-strings
  #@ for skill in data.values.skills:
  (@= skill.name @):
    image: #@ skill_image_name(skill)
    build: #@ skill_build(skill)
    env_file: #@ skill_env_file(skill)
    environment: #@ skill_environment(skill)
  #@ end

volumes:
  traefik-public-certificates:
  db-data:
    driver: local
  migrations-data:
    driver: local
  mongo-data:
    driver: local
  mongo-dumps:
    driver: local
  square-redis-data:
    driver: local
  datastore-api-es:
    driver: local
  datastore-api-faiss-nq-dpr:
    driver: local
  datastore-api-faiss-msmarco-distilbert:
    driver: local
  datastore-api-faiss-bioasq-distilbert:
    driver: local

  onnx-models:
    driver: local
    driver_opts:
      o: bind
      type: none
      device: /home/sterz/onnx_models<|MERGE_RESOLUTION|>--- conflicted
+++ resolved
@@ -81,11 +81,7 @@
       - --accesslog.filepath=/var/log/traefik/access.log.json
       - --certificatesresolvers.le.acme.tlschallenge=true
       - --certificatesresolvers.le.acme.storage=/certificates/acme.json
-<<<<<<< HEAD
-      - --certificatesresolvers.le.acme.email=${EMAIL}
-=======
       - #@ "--certificatesresolvers.le.acme.email=" + data.values.email
->>>>>>> 49f9d95c
       #@ if/end data.values.environment == "local":
       - --certificatesresolvers.le.acme.caserver=https://acme-staging-v02.api.letsencrypt.org/directory
     labels:
