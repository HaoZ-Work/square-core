--- conflicted
+++ resolved
@@ -209,32 +209,6 @@
 
   rabbit:
     hostname: rabbit
-    image: rabbitmq:3.9.14-management
-    ports:
-      - 5672:5672
-      - 15672:15672
-    environment:
-      - RABBITMQ_DEFAULT_USER=ukp
-    env_file:
-      - ./square-model-inference-api/management_server/.env
-    volumes:
-      - ./square-model-inference-api/management_server/rabbitmq/rabbitmq.conf:/etc/rabbitmq/rabbitmq.conf
-      - ./square-model-inference-api/management_server/rabbitmq/definitions.json:/etc/rabbitmq/definitions.json
-
-  redishost:
-    hostname: redishost
-    image: redis:latest
-    ports:
-      - '6379:6379'
-    command: redis-server /etc/redis/redis.conf
-    env_file:
-      - ./square-model-inference-api/management_server/.env
-    volumes:
-      - square-redis-data:/square/redis/data:rw
-      - ./square-model-inference-api/management_server/redis/redis.conf:/etc/redis/redis.conf
-
-  rabbit:
-    hostname: rabbit
     image: rabbitmq:3-management
     ports:
       - 5672:5672
@@ -280,11 +254,7 @@
       - redishost
 
   maintaining:
-<<<<<<< HEAD
     image: #@ "ukpsquare/square-model-management-v2:" + data.values.tag
-=======
-    image: #@ "ukpsquare/square-model-management:" + data.values.tag
->>>>>>> e3722561
     command: uvicorn main:app --host 0.0.0.0 --port 9001 --log-config logging.conf
     build: 
       context: ./square-model-inference-api/management_server
@@ -293,13 +263,8 @@
       - 9001:9001
     volumes:
       - /var/run/docker.sock:/var/run/docker.sock
-    links:
-      - mongodb
-    depends_on:
-      - mongodb
     env_file:
       - ./square-model-inference-api/management_server/.env
-<<<<<<< HEAD
     environment:
       WEB_CONCURRENCY: #@ str(data.values.web_concurrency)
       VERIFY_SSL: #@ str(data.values.verify_ssl[data.values.environment])
@@ -310,9 +275,6 @@
       REALM: #@ data.values.realm
       CLIENT_ID: models
       CONFIG_PATH: /model_configs
-=======
-    environment: #@ model_management_environment()
->>>>>>> e3722561
     labels:
       - "traefik.enable=true"
       - #@ template.replace(traefik_tls("maintaining"))
@@ -321,39 +283,14 @@
       - "traefik.http.middlewares.maintaining-stripprefix.stripPrefixRegex.regex=/api/[a-zA-Z0-9_-]+"
       - "traefik.http.middlewares.maintaining-addprefix.addPrefix.prefix=/api"
 
-<<<<<<< HEAD
   main_model:
     image: #@ "ukpsquare/square-model-api-v2:" + data.values.tag
     build:
-=======
-  maintaining_worker:
-    image: #@ "ukpsquare/square-model-management:" + data.values.tag
-    command: celery -A tasks worker --loglevel=info
-    build:
-      context: ./square-model-inference-api/management_server
-      target: build
-    volumes:
-      - /var/run/docker.sock:/var/run/docker.sock
-    links:
-      - rabbit
-      - redishost
-    depends_on:
-      - maintaining
-      - rabbit
-      - redishost
-    env_file:
-      - ./square-model-inference-api/management_server/.env
-    environment: #@ model_management_environment()
-
-  model_bert_adapter:
-    image: #@ "ukpsquare/square-model-api-v1:" + data.values.tag
-    build: 
->>>>>>> e3722561
+
       context: ./square-model-inference-api/inference_server
       target: build
     command: uvicorn main:app --host 0.0.0.0 --port 8000 --log-config logging.conf
     env_file:
-<<<<<<< HEAD
       - ./square-model-inference-api/inference_server/.env.dpr
       - ./square-model-inference-api/inference_server/.env
     environment:
@@ -363,17 +300,12 @@
       DOCKER_HOST_URL: #@ data.values.docker_host_url[data.values.os]
       CONFIG_PATH: /model_configs
       QUEUE: facebook-dpr-question_encoder-single-nq-base
-=======
-      - ./square-model-inference-api/inference_server/.env.bert_adapter
-    environment: #@ model_environment()
->>>>>>> e3722561
     volumes:
       - ./.cache/:/etc/huggingface/.cache/
       - model_configs:/model_configs
       - onnx-models:/onnx_models
     labels:
       - "traefik.enable=true"
-<<<<<<< HEAD
       - "traefik.http.routers.model-dpr.rule=PathPrefix(`/api/main`)"
       - "traefik.http.routers.model-dpr.entrypoints=websecure"
       - "traefik.http.routers.model-dpr.tls=true"
@@ -385,26 +317,12 @@
   dpr_worker:
     image: #@ "ukpsquare/square-model-api-v2:" + data.values.tag
     command: celery -A tasks worker -Q facebook-dpr-question_encoder-single-nq-base --loglevel=info
-=======
-      - #@ template.replace(traefik_tls("bert-base-uncased"))
-      - #@ template.replace(traefik_prefix("bert-base-uncased"))
-  
-  model_roberta_adapter:
-    image: #@ "ukpsquare/square-model-api-v1:" + data.values.tag
-    build: 
-      context: ./square-model-inference-api/inference_server
-      target: build
-    env_file:
-      - ./square-model-inference-api/inference_server/.env.roberta_adapter
-    environment: #@ model_environment()
->>>>>>> e3722561
     volumes:
       - ./:/usr/src/app
       - /var/run/docker.sock:/var/run/docker.sock
       - model_configs:/model_configs
     env_file:
       - ./square-model-inference-api/inference_server/.env.dpr
-<<<<<<< HEAD
       - ./square-model-inference-api/inference_server/.env
     environment:
       WEB_CONCURRENCY: #@ str(data.values.web_concurrency)
@@ -424,18 +342,6 @@
       - maintaining
       - rabbit
       - redishost
-=======
-    environment: #@ model_environment()
-    volumes:
-      - ./.cache/:/etc/huggingface/.cache/
-    labels:
-      - "traefik.enable=true"
-      - #@ template.replace(traefik_tls("dpr"))
-      - traefik.http.routers.dpr.rule=PathPrefix(`/api/facebook-dpr-question_encoder-single-nq-base`)
-      - traefik.http.routers.dpr.middlewares=dpr-stripprefix,dpr-addprefix
-      - traefik.http.middlewares.dpr-stripprefix.stripprefix.prefixes=/api/facebook-dpr-question_encoder-single-nq-base
-      - traefik.http.middlewares.dpr-addprefix.addPrefix.prefix=/api
->>>>>>> e3722561
 
   bert_worker:
     image: #@ "ukpsquare/square-model-api-v2:" + data.values.tag
@@ -445,7 +351,6 @@
       - /var/run/docker.sock:/var/run/docker.sock
       - model_configs:/model_configs
     env_file:
-<<<<<<< HEAD
       - ./square-model-inference-api/inference_server/.env.bert_adapter
       - ./square-model-inference-api/inference_server/.env
     environment:
@@ -466,19 +371,6 @@
       - maintaining
       - rabbit
       - redishost
-=======
-      - ./square-model-inference-api/inference_server/.env.distilbert_sentence_transformer
-    environment: #@ model_environment()
-    volumes:
-      - ./.cache/:/etc/sentence-transformers/.cache/
-    labels:
-      - "traefik.enable=true"
-      - #@ template.replace(traefik_tls("distilbert"))
-      - traefik.http.routers.distilbert.rule=PathPrefix(`/api/msmarco-distilbert-base-tas-b`)
-      - traefik.http.routers.distilbert.middlewares=distilbert-stripprefix,distilbert-addprefix
-      - traefik.http.middlewares.distilbert-stripprefix.stripprefix.prefixes=/api/msmarco-distilbert-base-tas-b
-      - traefik.http.middlewares.distilbert-addprefix.addPrefix.prefix=/api
->>>>>>> e3722561
 
   roberta_worker:
     image: #@ "ukpsquare/square-model-api-v2:" + data.values.tag
@@ -488,7 +380,6 @@
       - /var/run/docker.sock:/var/run/docker.sock
       - model_configs:/model_configs
     env_file:
-<<<<<<< HEAD
       - ./square-model-inference-api/inference_server/.env.roberta_adapter
       - ./square-model-inference-api/inference_server/.env
     environment:
@@ -509,17 +400,6 @@
       - maintaining
       - rabbit
       - redishost
-=======
-      - ./square-model-inference-api/inference_server/.env.bert_onnx
-    environment: #@ model_environment()
-    volumes:
-      - ./.cache/:/etc/onnx/.cache/
-      - onnx-models:/onnx_models
-    labels:
-      - "traefik.enable=true"
-      - #@ template.replace(traefik_tls("bert-onnx"))
-      - #@ template.replace(traefik_prefix("bert-onnx"))
->>>>>>> e3722561
 
   datastore_api:
     privileged: true
