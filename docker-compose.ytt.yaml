--- conflicted
+++ resolved
@@ -338,17 +338,10 @@
 
   #@yaml/text-templated-strings
   #@ for skill in data.values.skills:
-<<<<<<< HEAD
-    (@= skill.name @):
-      image: #@ skill_image_name(skill)
-      env_file: #@ skill_env_file(skill)
-      environment: #@ skill_environment()
-=======
   (@= skill.name @):
     image: #@ skill_image_name(skill)
     env_file: #@ skill_env_file(skill)
     environment: #@ skill_environment()
->>>>>>> 4607bd49
   #@ end
 
 volumes:
