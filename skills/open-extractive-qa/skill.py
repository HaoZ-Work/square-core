import logging
import uuid

from square_skill_api.models import QueryOutput, QueryRequest

from square_skill_helpers import DataAPI, ModelAPI

logger = logging.getLogger(__name__)

model_api = ModelAPI()
data_api = DataAPI()


async def predict(request: QueryRequest) -> QueryOutput:
    """Given a question, performs open-domain, extractive QA. First, background
    knowledge is retrieved using a specified index and retrieval method. Next, the top k
    documents are used for span extraction. Finally, the extracted answers are returned.
    """

    query = request.query
    explain_kwargs = request.skill_args.get("explain_kwargs", {})

    data = await data_api(
        datastore_name=request.skill_args["datastore"],
        index_name=request.skill_args.get("index", ""),
        query=query,
    )
    logger.info(f"Data API output:\n{data}")
    context = [d["document"]["text"] for d in data]
    context_score = [d["score"] for d in data]

    prepared_input = [[query, c] for c in context]
    model_request = {
        "input": prepared_input,
        "task_kwargs": {"topk": request.skill_args.get("topk", 5)},
<<<<<<< HEAD
    }
    if request.skill_args.get("adapter"):
        model_request["adapter_name"] = request.skill_args["adapter"]
    
=======
        "explain_kwargs": explain_kwargs,
    }
    if request.skill_args.get("adapter"):
        model_request["adapter_name"] = request.skill_args["adapter"]
>>>>>>> fc48e109
    model_api_output = await model_api(
        model_name=request.skill_args["base_model"],
        pipeline="question-answering",
        model_request=model_request,
    )
    logger.info(f"Model API output:\n{model_api_output}")

    return QueryOutput.from_question_answering(
        model_api_output=model_api_output, context=context, context_score=context_score
    )<|MERGE_RESOLUTION|>--- conflicted
+++ resolved
@@ -33,17 +33,10 @@
     model_request = {
         "input": prepared_input,
         "task_kwargs": {"topk": request.skill_args.get("topk", 5)},
-<<<<<<< HEAD
-    }
-    if request.skill_args.get("adapter"):
-        model_request["adapter_name"] = request.skill_args["adapter"]
-    
-=======
         "explain_kwargs": explain_kwargs,
     }
     if request.skill_args.get("adapter"):
         model_request["adapter_name"] = request.skill_args["adapter"]
->>>>>>> fc48e109
     model_api_output = await model_api(
         model_name=request.skill_args["base_model"],
         pipeline="question-answering",
