{
  "name": "square-frontend",
  "version": "0.2.0",
  "private": true,
  "scripts": {
    "serve": "vue-cli-service serve",
    "build": "vue-cli-service build",
    "lint": "vue-cli-service lint"
  },
  "dependencies": {
    "@popperjs/core": "^2.11.5",
    "axios": "^0.24.0",
    "bootstrap": "^5.1.3",
    "core-js": "^3.19.1",
    "cytoscape": "^3.22.1",
    "cytoscape-dagre": "^2.4.0",
    "cytoscape-popper": "^2.0.0",
    "dompurify": "^2.3.3",
    "keycloak-js": "^17.0.0",
    "masonry-layout": "^4.2.2",
<<<<<<< HEAD
    "string-punctuation-tokenizer": "^2.2.0",
=======
    "package.json": "^2.0.1",
    "string-punctuation-tokenizer": "^2.2.0",
    "tippy.js": "^6.3.7",
>>>>>>> 784ed32b
    "vue": "^2.6.14",
    "vue-router": "^3.5.3",
    "vuex": "^3.6.2"
  },
  "devDependencies": {
    "@babel/eslint-parser": "^7.16.3",
    "@vue/cli-plugin-babel": "^4.5.15",
    "@vue/cli-plugin-eslint": "^5.0.0-rc.1",
    "@vue/cli-plugin-router": "^4.5.15",
    "@vue/cli-plugin-vuex": "^4.5.15",
    "@vue/cli-service": "^4.5.15",
    "css-loader": "^5.2.7",
    "eslint": "^8.3.0",
    "eslint-plugin-vue": "^8.1.1",
    "sass": "^1.43.5",
    "sass-loader": "^10.2.0",
    "vue-style-loader": "^4.1.3",
    "vue-template-compiler": "^2.6.14",
    "webpack": "^4.46.0"
  },
  "eslintConfig": {
    "root": true,
    "env": {
      "node": true
    },
    "extends": [
      "plugin:vue/essential",
      "eslint:recommended"
    ],
    "rules": {
      "no-console": [
        "error",
        {
          "allow": [
            "log",
            "warn",
            "error"
          ]
        }
      ]
    },
    "parserOptions": {
      "parser": "@babel/eslint-parser"
    }
  },
  "browserslist": [
    "> 1%",
    "last 2 versions"
  ]
}<|MERGE_RESOLUTION|>--- conflicted
+++ resolved
@@ -18,13 +18,9 @@
     "dompurify": "^2.3.3",
     "keycloak-js": "^17.0.0",
     "masonry-layout": "^4.2.2",
-<<<<<<< HEAD
-    "string-punctuation-tokenizer": "^2.2.0",
-=======
     "package.json": "^2.0.1",
     "string-punctuation-tokenizer": "^2.2.0",
     "tippy.js": "^6.3.7",
->>>>>>> 784ed32b
     "vue": "^2.6.14",
     "vue-router": "^3.5.3",
     "vuex": "^3.6.2"
