<!-- The Navigation Bar at the top of the page. Most views should be reachable through this. -->
<template>
  <header class="bg-primary">
    <div class="container">
      <nav class="navbar navbar-expand-sm navbar-dark bg-primary">
        <div class="container-fluid">
          <router-link class="navbar-brand" to="/">
            <img :src="`${publicPath}SQ_Web_Light_90px.png`" alt="" width="45" height="45">
          </router-link>
          <button class="navbar-toggler" type="button" data-bs-toggle="collapse" data-bs-target="#navbarSupportedContent" aria-controls="navbarSupportedContent" aria-expanded="false" aria-label="Toggle navigation">
            <span class="navbar-toggler-icon" />
          </button>
          <div class="collapse navbar-collapse" id="navbarSupportedContent">
            <ul class="navbar-nav me-auto">
              <li class="nav-item">
                <router-link class="nav-link" to="/" exact-active-class="active">QA</router-link>
              </li>
              <li class="nav-item">
                <router-link class="nav-link" to="/explain" exact-active-class="active">Explainability</router-link>
              </li>
              <li class="nav-item">
                <router-link class="nav-link" to="/about" exact-active-class="active">About</router-link>
              </li>
              <li class="nav-item">
                <a class="nav-link" href="/docs/" target="_blank">Docs</a>
              </li>
<<<<<<< HEAD
=======
              <li class="nav-item">
                <a class="nav-link" href="https://github.com/UKP-SQuARE" title="GitHub" target="_blank">
                  <svg xmlns="http://www.w3.org/2000/svg" width="16" height="16" fill="currentColor" class="bi bi-github" viewBox="0 0 16 16">
                    <path d="M8 0C3.58 0 0 3.58 0 8c0 3.54 2.29 6.53 5.47 7.59.4.07.55-.17.55-.38 0-.19-.01-.82-.01-1.49-2.01.37-2.53-.49-2.69-.94-.09-.23-.48-.94-.82-1.13-.28-.15-.68-.52-.01-.53.63-.01 1.08.58 1.23.82.72 1.21 1.87.87 2.33.66.07-.52.28-.87.51-1.07-1.78-.2-3.64-.89-3.64-3.95 0-.87.31-1.59.82-2.15-.08-.2-.36-1.02.08-2.12 0 0 .67-.21 2.2.82.64-.18 1.32-.27 2-.27.68 0 1.36.09 2 .27 1.53-1.04 2.2-.82 2.2-.82.44 1.1.16 1.92.08 2.12.51.56.82 1.27.82 2.15 0 3.07-1.87 3.75-3.65 3.95.29.25.54.73.54 1.48 0 1.07-.01 1.93-.01 2.2 0 .21.15.46.55.38A8.012 8.012 0 0 0 16 8c0-4.42-3.58-8-8-8z"/>
                  </svg>
                </a>
              </li>
>>>>>>> 371f50b4
            </ul>
            <div class="text-end" v-if="!isAuthenticated">
              <router-link to="/signin" role="button" class="btn btn-outline-light me-2">Sign in</router-link>
              <router-link to="/signup" role="button" class="btn btn-light">Sign up</router-link>
            </div>
            <div class="dropdown text-end" v-else>
              <a href="#" class="btn btn-outline-light dropdown-toggle d-inline-flex align-items-center" id="dropdownUser1" data-bs-toggle="dropdown" aria-expanded="false">
                <svg xmlns="http://www.w3.org/2000/svg" width="16" height="16" fill="currentColor" class="bi bi-person-fill" viewBox="0 0 16 16">
                  <path d="M3 14s-1 0-1-1 1-4 6-4 6 3 6 4-1 1-1 1H3zm5-6a3 3 0 1 0 0-6 3 3 0 0 0 0 6z"/>
                </svg>
                &nbsp;{{ user.name }}
              </a>
              <ul class="dropdown-menu text-small" aria-labelledby="dropdownUser1">
                <li><router-link class="dropdown-item" to="/skills">My skills</router-link></li>
                <li><hr class="dropdown-divider"></li>
                <li><a class="dropdown-item" v-on:click.prevent="signout" href="#">Sign out</a></li>
              </ul>
            </div>
          </div>
        </div>
      </nav>
    </div>
  </header>
</template>

<script>
import Vue from 'vue'

export default Vue.component('nav-bar', {
  data() {
    return {
      publicPath: process.env.BASE_URL
    }
  },
  computed: {
    user() {
      return this.$store.state.user
    },
    isAuthenticated() {
      return this.$store.getters.isAuthenticated()
    }
  },
  methods: {
    signout() {
      this.$store.dispatch('signOut')
          .then(() => {
            if (this.$route.path !== '/') {
              this.$router.push('/')
            }
          })
    }
  }
})
</script><|MERGE_RESOLUTION|>--- conflicted
+++ resolved
@@ -24,8 +24,6 @@
               <li class="nav-item">
                 <a class="nav-link" href="/docs/" target="_blank">Docs</a>
               </li>
-<<<<<<< HEAD
-=======
               <li class="nav-item">
                 <a class="nav-link" href="https://github.com/UKP-SQuARE" title="GitHub" target="_blank">
                   <svg xmlns="http://www.w3.org/2000/svg" width="16" height="16" fill="currentColor" class="bi bi-github" viewBox="0 0 16 16">
@@ -33,7 +31,6 @@
                   </svg>
                 </a>
               </li>
->>>>>>> 371f50b4
             </ul>
             <div class="text-end" v-if="!isAuthenticated">
               <router-link to="/signin" role="button" class="btn btn-outline-light me-2">Sign in</router-link>
