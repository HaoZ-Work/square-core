<!-- Component for the Search Query. The user can enter a question here and change the query options. -->
<template>
  <form v-on:submit.prevent="askQuestion">
    <div class="row">
      <div class="col-md-4 ms-auto">
        <CompareSkills selector-target="qa" v-on:input="changeSelectedSkills" class="border-danger" />
      </div>
      <div class="col-md-4 me-auto mt-4 mt-md-0">
        <div class="bg-light border border-success rounded shadow h-100 p-3">
          <div class="w-100">
            <label for="question" class="form-label">2. Enter you question</label>
            <textarea v-model="currentQuestion" @keydown.enter.exact.prevent class="form-control form-control-lg mb-2"
              style="resize: none; height: calc(48px * 2.25);" id="question" placeholder="Question" required
              :disabled="!minSkillsSelected(1)" />
            <p v-if="currentExamples.length > 0" class="form-label">Or try one of these examples</p>
            <span role="button" v-for="(example, index) in currentExamples" :key="index"
              v-on:click="selectExample(example)" class="badge bg-success m-1 text-wrap lh-base">{{ example.query
              }}</span>
          </div>
        </div>
      </div>
      <!-- if requiresContext and not requiresMultipleChoices -->

      <div v-if="skillSettings.requiresContext && skillSettings.skillType != 'multiple-choice'" class="col-md-4 ms-auto mt-4 mt-md-0">
        <div class="bg-light border border-warning rounded shadow h-100 p-3">
          <div class="w-100">
            <label for="context" class="form-label">3. Provide context</label>
<<<<<<< HEAD
            <textarea
                v-model="inputContext"
                class="form-control form-control-lg mb-2"
                style="resize: none; height: calc(38px * 7);"
                id="context"
                :placeholder="contextPlaceholder"
                required />
=======
            <textarea v-model="inputContext" class="form-control mb-2" style="resize: none; height: calc(38px * 7);"
              id="context" :placeholder="contextPlaceholder" required />
>>>>>>> 438d0932
            <small class="text-muted">{{ contextHelp }}</small>
          </div>
        </div>
      </div>
      <!-- if the skill is multiple-choice -->
      <div v-if="skillSettings.skillType == 'multiple-choice'" class="col-md-4 mt-4 mt-md-0">
        <div class="bg-light border border-warning rounded shadow h-100 p-3">
          <div class="w-100">
            <label for="context" class="form-label">3. Provide context</label>
            <textarea
                v-model="inputContext"
                class="form-control form-control-lg mb-2"
                style="resize: none; height: calc(48px * 2.25);"
                id="context"
                :placeholder="contextPlaceholder"
                />
            <small class="text-muted">{{ contextHelp }}</small>
            <label for="choices" class="form-label">4. Provide answer choices</label>
            <textarea
                v-model="inputChoices"
                class="form-control form-control-lg mb-2"
                style="resize: none; height: calc(48px * 2.25);"
                id="choices"
                placeholder="Provice at least two answer choices. Each answer choice should be on a new line."
                required />
                <small class="text-muted">{{ choicesHelp }}</small>
          </div>
        </div>
      </div>
    </div>
    <div v-if="failure" class="row">
      <div class="col-md-4 mx-auto mt-4">
        <Alert class="bg-warning" :dismissible="true">An error occurred
          <svg xmlns="http://www.w3.org/2000/svg" width="16" height="16" fill="currentColor" class="bi bi-emoji-frown"
            viewBox="0 0 16 16">
            <path d="M8 15A7 7 0 1 1 8 1a7 7 0 0 1 0 14zm0 1A8 8 0 1 0 8 0a8 8 0 0 0 0 16z" />
            <path
              d="M4.285 12.433a.5.5 0 0 0 .683-.183A3.498 3.498 0 0 1 8 10.5c1.295 0 2.426.703 3.032 1.75a.5.5 0 0 0 .866-.5A4.498 4.498 0 0 0 8 9.5a4.5 4.5 0 0 0-3.898 2.25.5.5 0 0 0 .183.683zM7 6.5C7 7.328 6.552 8 6 8s-1-.672-1-1.5S5.448 5 6 5s1 .672 1 1.5zm4 0c0 .828-.448 1.5-1 1.5s-1-.672-1-1.5S9.448 5 10 5s1 .672 1 1.5z" />
          </svg>
        </Alert>
      </div>
    </div>
    <div v-if="minSkillsSelected(1)" class="col">
      <div class="row mt-4">
        <div class="d-grid gap-1 d-md-flex justify-content-md-center">
          <button type="submit" class="btn btn-danger btn-lg shadow text-white" :disabled="waiting">
            <span v-show="waiting" class="spinner-border spinner-border-sm" role="status" />
            &nbsp;Ask your question</button>
        </div>
      </div>

      <div v-if="this.feedback" class="row mt-4">
        <div class="d-grid gap-1 d-md-flex justify-content-md-center">
          <a v-on:click="askQuestionWithFeedback()" role="button" class="btn btn-warning shadow">
            Re-ask with feedback
          </a>
        </div>
      </div>
    </div>
  </form>
</template>

<script>
import Vue from 'vue'
import CompareSkills from '../components/CompareSkills'
import Alert from '../components/Alert'

export default Vue.component('query-skills', {
  data() {
    return {
      waiting: false,
      options: {
        selectedSkills: []
      },
      inputQuestion: '',
      inputContext: '',
      inputChoices: '',
      failure: false,
      skillSettings: {
        skillType: null,
        requiresContext: false,
        requiresMultipleChoices: 0
      },
      feedbackDocuments: [],
      feedback: false,
    }
  },
  components: {
    CompareSkills,
    Alert
  },
  computed: {
    selectedSkills() {
      return this.options.selectedSkills.filter(skill => skill !== 'None')
    },
    currentQuestion: {
      get: function () {
        return this.inputQuestion
      },
      set: function (newValue) {
        let tmp = newValue.trimEnd().split('\n')
        this.inputQuestion = tmp.splice(0, 1)[0]
        if (tmp.length > 0) {
          this.inputContext = tmp.join('\n')
        }
      }
    },
    currentExamples() {
      // Pseudo random return 3 examples from currently selected skills
      return this.$store.state.availableSkills
        .filter(skill => skill.skill_input_examples !== null
          && skill.skill_input_examples.length > 0
          && this.selectedSkills.includes(skill.id))
        .flatMap(skill => skill.skill_input_examples)
        .sort(() => 0.5 - Math.random())
        .slice(0, 3)
    },
    contextPlaceholder() {
      if (this.skillSettings.requiresMultipleChoices) {
        let choices = this.skillSettings.requiresMultipleChoices
        return `Provide ${choices > 1 ? choices + ' lines' : 'one line'} of context`
      } else {
        return 'No context required'
      }
    },
    contextHelp(){
      return ""
    },
    choicesHelp() {
      if (this.skillSettings.requiresMultipleChoices) {
        return `Provide at least 2 answer choices, one per line.`
      } else {
        return 'No answer choices required'
      }

    }
  },
  mounted() {
    this.$root.$on("addFeedbackDocument", (feedbackDoc) => {
      this.feedbackDocuments.push(feedbackDoc)
      this.feedback = true
    })
  },
  methods: {
    changeSelectedSkills(options, skillSettings) {
      this.options = options
      this.skillSettings = skillSettings
    },
    minSkillsSelected(num) {
      return this.selectedSkills.length >= num
    },
    askQuestion() {
      let list_choices = this.inputChoices.split('\n')
      this.waiting = true
      this.$store.dispatch('query', {
        question: this.inputQuestion,
        inputContext: this.inputContext,
        choices: list_choices,
        options: {
          selectedSkills: this.selectedSkills,
          maxResultsPerSkill: this.options.maxResultsPerSkill
        }
      }).then(() => {
        this.failure = false
      }).catch(() => {
        this.failure = true
      }).finally(() => {
        this.waiting = false
      })
    },
    selectExample(example) {
      this.inputQuestion = example.query
      if (this.skillSettings.requiresContext) {
        this.inputContext = example.context
      }
      this.askQuestion()
    },
    askQuestionWithFeedback() {
      this.waiting = true
      this.$store.dispatch('query', {
        question: this.inputQuestion,
        inputContext: this.inputContext,
        options: {
          selectedSkills: this.selectedSkills,
          maxResultsPerSkill: this.options.maxResultsPerSkill,
          feedback_documents: this.feedbackDocuments
        }
      }).then(() => {
        this.failure = false
      }).catch(() => {
        this.failure = true
      }).finally(() => {
        this.waiting = false
      })
      this.$root.$emit('clearUpvotes');
      this.feedbackDocuments = []
    }
  }
})
</script><|MERGE_RESOLUTION|>--- conflicted
+++ resolved
@@ -25,7 +25,6 @@
         <div class="bg-light border border-warning rounded shadow h-100 p-3">
           <div class="w-100">
             <label for="context" class="form-label">3. Provide context</label>
-<<<<<<< HEAD
             <textarea
                 v-model="inputContext"
                 class="form-control form-control-lg mb-2"
@@ -33,10 +32,6 @@
                 id="context"
                 :placeholder="contextPlaceholder"
                 required />
-=======
-            <textarea v-model="inputContext" class="form-control mb-2" style="resize: none; height: calc(38px * 7);"
-              id="context" :placeholder="contextPlaceholder" required />
->>>>>>> 438d0932
             <small class="text-muted">{{ contextHelp }}</small>
           </div>
         </div>
