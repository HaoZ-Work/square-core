<!-- Component for the Search Query. The user can enter a question here and change the query options. -->
<template>
  <b-form v-on:submit.prevent="askQuestion">
    <b-alert v-model="showEmptyWarning" variant="danger" dismissible>You need to enter a question!</b-alert>
    <b-alert v-model="failure" variant="danger" dismissible>There was a problem: {{failureMessage}}</b-alert>
    <b-tabs content-class="m-3" align="center">
      <b-tab title="Question" active>
        <b-input-group>
          <b-form-input v-model="inputQuestion" required placeholder="Enter your question" />
          <b-input-group-append>
            <b-button type="submit" variant="primary" :disabled="waitingQuery">
              Ask your question
              <b-spinner v-show="waitingQuery" small label="Spinning" />
            </b-button>
          </b-input-group-append>
        </b-input-group>
      </b-tab>
      <b-tab title="Context QA" lazy>
        <b-form-row>
          <b-col>
            <b-form-input
                v-model="inputQuestion"
                required
                placeholder="Enter your question"
                class="rounded-top"
                style="border-bottom-left-radius: 0; border-bottom-right-radius: 0; border-bottom-style: dashed" />
            <b-form-textarea
                v-model="inputContext"
                required
                placeholder="Provide context seperated by line breaks"
                rows="5"
                no-resize
                class="rounded-bottom border-top-0"
                style="border-top-left-radius: 0; border-top-right-radius: 0" />
          </b-col>
        </b-form-row>
        <b-form-row>
          <b-col class="text-right mt-3">
            <b-button type="submit" variant="primary" :disabled="waitingQuery">
              Ask your question
              <b-spinner v-show="waitingQuery" small label="Spinning" />
            </b-button>
          </b-col>
        </b-form-row>
      </b-tab>
    </b-tabs>
    <div class="m-3">
      <b-form-checkbox v-model="showOptions" switch>Show expert options</b-form-checkbox>
      <div class="mt-3" v-show="showOptions">
        <b-form-row>
          <b-form-group class="col" label="Skill Selector:" label-for="skill-selector">
            <b-form-select
                id="skill-selector"
                v-model="options.selector"
                :options="availableSkillSelectors"
            ></b-form-select>
          </b-form-group>
        </b-form-row>
        <b-form-row>
          <b-form-group class="col" label="Only use these skills:" label-for="skill-select">
            <b-form-select
                id="skill-select"
                v-model="options.selectedSkills"
                :options="availableSkills"
                multiple
                :select-size="Math.min(4, availableSkills.length)"
            ></b-form-select>
          </b-form-group>
        </b-form-row>
        <b-form-row>
          <b-form-group class="col-6" label="Maximum number of querried skills:" label-for="max-querried-skills">
            <b-form-input
                id="max-querried-skills"
                v-model="options.maxQuerriedSkills"
                required
                type="number"
            ></b-form-input>
          </b-form-group>
          <b-form-group class="col-6" label="Maximum number of results per skill:" label-for="max-results-skill">
            <b-form-input
                id="max-results-skill"
                v-model="options.maxResultsPerSkill"
                required
                type="number"
            ></b-form-input>
          </b-form-group>
        </b-form-row>
      </div>
    </div>
  </b-form>
</template>

<script>
import Vue from 'vue'

export default Vue.component('query', {
  data() {
    return {
      showOptions: false,
      waitingQuery: false,
      options: {
        selectedSkills: []
      },
      showEmptyWarning: false,
      inputQuestion: '',
      inputContext: '',
      failure: false,
      failureMessage: ''
    }
  },
  computed: {
    /**
     * Map state.availableSkills in the format for Vue Bootstrap
     */
    availableSkills() {
      return this.$store.state.availableSkills.map(skill => {
        return {
          text: `${skill.name} ${
              skill.description ? '- ' + skill.description : ''
          }`,
<<<<<<< HEAD
          value: skill
        }
      })
=======
          value: skill.name
        };
      });
>>>>>>> 4945688e
    },
    availableSkillSelectors() {
      return this.$store.state.availableSkillSelectors.map(selector => {
        return {
          text: `${selector.name} ${
              selector.description ? '- ' + selector.description : ''
          }`,
          value: selector.name
        }
      })
    },
    queryOptions() {
      return this.$store.state.queryOptions
    }
  },
  methods: {
    askQuestion() {
      if (this.inputQuestion.length > 0) {
        this.showEmptyWarning = false
        this.waitingQuery = true
        this.$store.dispatch('query', {
          question: this.inputQuestion,
          inputContext: this.inputContext,
          options: this.options
        }).catch(error => {
          this.failure = true
          this.failureMessage = error.data.msg
        }).finally(() => {
          this.waitingQuery = false
          // Collapse the options once results are here to save space. This is due to query and results residing in one view.
          this.showOptions = false
        })
      } else {
        this.showEmptyWarning = true
      }
    }
  },
  /**
   * Make the store update the skills and init the query options
   * Subscribe to mutation changes for the websocket
   */
  beforeMount() {
    var self = this
    this.$store.subscribe(mutation => {
      if (mutation.type === 'SOCKET_SKILLRESULT') {
        this.showOptions = false
        if (mutation.payload.error_msg) {
          self.failure = true
          self.failureMessage = mutation.payload.error_msg
          self.waitingQuery = false
        }
        if (mutation.payload.finished) {
          self.waitingQuery = false
        }
      }
    })
    this.$store.dispatch('updateSkills')
        .then(() => this.$store.dispatch('updateSelectors'))
        .then(() => {
          this.$store.commit('initQueryOptions', {})
        })
        .then(() => {
          // Copy the object so we do not change the state before a query is issued
          this.options = JSON.parse(
              JSON.stringify(this.$store.state.queryOptions)
          )
        })
  }
})
</script><|MERGE_RESOLUTION|>--- conflicted
+++ resolved
@@ -118,15 +118,9 @@
           text: `${skill.name} ${
               skill.description ? '- ' + skill.description : ''
           }`,
-<<<<<<< HEAD
-          value: skill
+          value: skill.name
         }
       })
-=======
-          value: skill.name
-        };
-      });
->>>>>>> 4945688e
     },
     availableSkillSelectors() {
       return this.$store.state.availableSkillSelectors.map(selector => {
