version: "3.3"

services:
  traefik:
    image: traefik:v2.5.6
    container_name: traefik
    command:
      - --api.insecure=true
      - --providers.docker=true
      - --providers.file.filename=/config/traefik.yaml
      - --providers.docker.exposedbydefault=false
      - --entrypoints.web.http.middlewares=prefix-strip@file, auth@file, api-prefix@file
      - --entrypoints.web.address=:80
      - --accesslog=true
      - --accesslog.format=json
      - --accesslog.filepath=/var/log/traefik/access.log.json
      # Enable dashboard and logging
      - --api.dashboard=true
      - --log.level=DEBUG
    ports:
      - "8989:80"  # http port
      - "8080:8080"  # web UI port
    volumes:
      - /var/run/docker.sock:/var/run/docker.sock:ro
      - ./traefik/traefik.yaml:/config/traefik.yaml

  maintaining:
<<<<<<< HEAD
    image: ukpsquare/square-model-models:latest
    build: ./maintaining_models
=======
    image: ukpsquare/square-model-deploying:latest
    build:
      ./deploying
>>>>>>> f471ee32
    volumes:
      - /var/run/docker.sock:/var/run/docker.sock
    labels:
      - "traefik.enable=true"
      - "traefik.http.routers.maintaining.rule=PathPrefix(`/api/models`)"


  # Example config for one model server
  inference_dpr:
    #build: ./inference_server/.
    image: ukpsquare/square-model-api:latest
    env_file:
      - inference_server/.env.dpr
    volumes:
      - ./.cache/:/etc/huggingface/.cache/
      #- ./inference_server/:/app/ #for development
    labels:
      - "traefik.enable=true"
      - "traefik.http.routers.dpr.rule=PathPrefix(`/api/dpr`)"

  # Example config for another model server
  inference_bert:
    #build: ./inference_server/.
    image: ukpsquare/square-model-api:latest
    env_file:
      - ./inference_server/.env.bert_adapter
    volumes:
      - ./.cache/:/etc/huggingface/.cache/
      #- ./inference_server/:/app/ #for development

    labels:
      - "traefik.enable=true"
      - "traefik.http.routers.bert.rule=PathPrefix(`/api/bert`)"<|MERGE_RESOLUTION|>--- conflicted
+++ resolved
@@ -25,14 +25,9 @@
       - ./traefik/traefik.yaml:/config/traefik.yaml
 
   maintaining:
-<<<<<<< HEAD
-    image: ukpsquare/square-model-models:latest
-    build: ./maintaining_models
-=======
     image: ukpsquare/square-model-deploying:latest
     build:
       ./deploying
->>>>>>> f471ee32
     volumes:
       - /var/run/docker.sock:/var/run/docker.sock
     labels:
@@ -44,24 +39,30 @@
   inference_dpr:
     #build: ./inference_server/.
     image: ukpsquare/square-model-api:latest
+    # Portforwarding not needed
+    #    ports:
+    #      - 8000:8000
     env_file:
       - inference_server/.env.dpr
     volumes:
       - ./.cache/:/etc/huggingface/.cache/
-      #- ./inference_server/:/app/ #for development
+      #- ./inference_server/:/app/ #for developement
     labels:
       - "traefik.enable=true"
       - "traefik.http.routers.dpr.rule=PathPrefix(`/api/dpr`)"
 
-  # Example config for another model server
+    # Example config for another model server
   inference_bert:
     #build: ./inference_server/.
     image: ukpsquare/square-model-api:latest
+    # Portforwarding not needed
+    #    ports:
+    #      - 8001:8000
     env_file:
       - ./inference_server/.env.bert_adapter
     volumes:
       - ./.cache/:/etc/huggingface/.cache/
-      #- ./inference_server/:/app/ #for development
+      #- ./inference_server/:/app/ #for developement
 
     labels:
       - "traefik.enable=true"
