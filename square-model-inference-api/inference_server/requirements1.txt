--- conflicted
+++ resolved
@@ -2,18 +2,9 @@
 fastapi>=0.73.0                 # REST API Framework
 pydantic==1.8.2                 # Input/ output modelling
 python-dotenv==0.17.1           # Required for .env configs
-<<<<<<< HEAD
-sentencepiece==0.1.95           # tokenizer
-torch==1.8.1                    # pytorch libs
-sentence-transformers==1.2.0    # sentence transformers libs
-onnxruntime==1.8.1              # onnx inference and models
-square-auth>=0.0.3              # keycloak authentication
-git+https://github.com/UKP-SQuARE/elk-json-formatter@v0.0.2    # ELK logger
-=======
 sentencepiece==0.1.95
 torch==1.8.1
 sentence-transformers==1.2.0
 onnxruntime==1.8.1
 square-auth>=0.0.7
-git+https://github.com/UKP-SQuARE/elk-json-formatter@v0.0.2
->>>>>>> 9a35875d
+git+https://github.com/UKP-SQuARE/elk-json-formatter@v0.0.2