--- conflicted
+++ resolved
@@ -8,15 +8,11 @@
 from square_model_inference.core.config import model_config
 
 
-<<<<<<< HEAD
-def _encode_numpy(obj: Dict[str, Union[torch.Tensor, Tuple[torch.Tensor]]],
-                  return_plaintext: bool=model_config.return_plaintext_arrays) -> Dict[str, Union[list, str]]:
-=======
 def _encode_numpy(
         obj: Dict[str, Union[torch.Tensor, Tuple[torch.Tensor]]],
         return_plaintext: bool = None,
 ) -> Dict[str, Union[list, str]]:
->>>>>>> b79ceb2d
+
     """
     Encodes the Torch Tensors first to Numpy arrays and then encodes them either as plain lists or base64 string
     depending on the flag RETURN_PLAINTEXT_ARRAYS
@@ -25,6 +21,7 @@
     """
     if return_plaintext is None:
         return_plaintext = model_config.return_plaintext_arrays
+
     # Encode numpy array either as lists or base64 string
     def encode(arr):
         if isinstance(arr, torch.Tensor):
@@ -156,6 +153,7 @@
                                              description="List of list of the generated texts. Length of outer "
                                                          "list is the number of inputs, length of inner list is "
                                                          "parameter 'num_return_sequences' in request's 'task_kwargs'")
+
     def __init__(self, **data):
         super().__init__(**data)
 
