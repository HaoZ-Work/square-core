--- conflicted
+++ resolved
@@ -20,6 +20,7 @@
 from docker_access import get_all_model_prefixes
 from mongo_access import MongoClass
 from tasks import tasks
+from tasks.celery import app
 
 
 logger = logging.getLogger(__name__)
@@ -49,29 +50,6 @@
             )
         )
     return result
-
-
-@router.get(
-    "/deployed-models-health",
-    response_model=List[GetModelsHealth],
-    name="get-deployed-models-health",
-)
-async def get_models_health(token: str = Depends(client_credentials)):
-    models = await mongo_client.get_models_db()
-    lst_models = []
-    for m in models:
-        r = requests.get(
-            url="{}/api/{}/health/heartbeat".format(settings.API_URL, m["IDENTIFIER"]),
-            headers={"Authorization": f"Bearer {token}"},
-            verify=os.getenv("VERIFY_SSL", 1) == 1,
-        )
-        # if the model-api instance has not finished loading the model it is not available yet
-        if r.status_code == 200:
-            lst_models.append({"identifier": m["IDENTIFIER"], "is_alive": r.json()["is_alive"]})
-        else:
-            lst_models.append({"identifier": m["IDENTIFIER"], "is_alive": False})
-
-    return lst_models
 
 
 @router.post("/deploy", name="deploy-model", response_model=TaskGenericModel)
@@ -141,7 +119,7 @@
             "Update parameters Type {},dict  {}".format(type(update_parameters.dict()), update_parameters.dict())
         )
         r = requests.post(
-            url="{}/api/{}/update".format(settings.API_URL, identifier),
+            url="{}/api/main/{}/update".format(settings.API_URL, identifier),
             json=update_parameters.dict(),
             headers={"Authorization": f"Bearer {token}"},
             verify=os.getenv("VERIFY_SSL", 1) == 1,
@@ -178,22 +156,6 @@
         if r.status_code == 200:
             data = r.json()
             logger.info("Response Format {}".format(data))
-<<<<<<< HEAD
-            lst_models.append({
-                "identifier": prefix.split("/")[-1],
-                "MODEL_NAME": data["model_name"],
-                "MODEL_TYPE": data["model_type"],
-                "DISABLE_GPU": data["disable_gpu"],
-                "BATCH_SIZE": data["batch_size"],
-                "MAX_INPUT_SIZE": data["max_input"],
-                "MODEL_CLASS": data["model_class"],
-                "RETURN_PLAINTEXT_ARRAYS": data["return_plaintext_arrays"],
-                "TRANSFORMERS_CACHE": data["transformers_cache"],
-                "MODEL_PATH": data["model_path"],
-                "DECODER_PATH": data["decoder_path"],
-                "model_container": container,
-            })
-=======
             lst_models.append(
                 {
                     "USER_ID": "ukp",
@@ -211,7 +173,6 @@
                     "container": container,
                 }
             )
->>>>>>> f2ba6d51
         else:
             logger.info("Error retrieving Model Statistics: {}".format(r.json()))
     added_models = await (mongo_client.init_db(lst_models))
@@ -234,14 +195,8 @@
             identifier = model["IDENTIFIER"]
             env = model
             del env["_id"]
-<<<<<<< HEAD
-            del env["model_container"]
-            del env["worker_container"]
-            res = deploy_task.delay(identifier, env, allow_overwrite=True)
-=======
             del env["container"]
             res = tasks.deploy_task.delay(env, allow_overwrite=True)
->>>>>>> f2ba6d51
             logger.info(res.id)
             deployed.append(identifier)
             task_ids.append(res.id)
