"""
This file contains all the API calls for the
management server of the models component of SQuARE.
"""

import logging
import os
import uuid
from typing import List
import docker

import requests
from celery.result import AsyncResult
from fastapi import APIRouter, Depends, HTTPException, Request
from starlette.responses import JSONResponse

from app.core.config import settings
from app.models.management import (
    DeployRequest,
    GetModelsHealth,
    GetModelsResult,
    GetExplainersResult,
    TaskGenericModel,
    TaskResultModel,
    UpdateModel,
)
from app.routers import client_credentials, utils
from app.db.database import MongoClass
from docker_access import get_all_model_prefixes

from tasks import tasks
<<<<<<< HEAD
# from tasks.celery import app
import json
from bson import json_util
=======
from tasks.celery import app as celery_app

>>>>>>> 60719b2e


logger = logging.getLogger(__name__)
router = APIRouter()

mongo_client = MongoClass()


@router.get("/deployed-models", name="get-deployed-models", response_model=List[GetModelsResult])
async def get_all_models():  # token: str = Depends(client_credentials)):
    """
    Get all the models deployed on the platform in list format
    """
    models = await mongo_client.get_models_db()
    result = []
    for model in models:
        result.append(
            GetModelsResult(
                identifier=model["IDENTIFIER"],
                model_type=model["MODEL_TYPE"],
                model_name=model["MODEL_NAME"],
                disable_gpu=model["DISABLE_GPU"],
                batch_size=model["BATCH_SIZE"],
                max_input=model["MAX_INPUT_SIZE"],
                model_class=model["MODEL_CLASS"],
                return_plaintext_arrays=model["RETURN_PLAINTEXT_ARRAYS"],
            )
        )
    return result


@router.get("/explainers", name="get-explanation-methods", response_model=List[GetExplainersResult])
async def list_exp_methods():
    """
    Get all the explanation methods for models
    """
    exp_methods = [
        {
            "identifier": "simple_grads", "name": "Vanilla gradients",
            "description": "The attributions are calculated considering the model "
                           "gradients multiplied by the input text embeddings."
        },
        {
            "identifier": "integrated_grads", "name": "Integrated gradients",
            "description": "The attributions are calculated considering the "
                           "integral of the model gradients with respect to the word "
                           "embedding layer along a straight path from a "
                           "baseline instance  to the input instance  "},
        {
            "identifier": "smooth_grads", "name": "Smooth gradients",
            "description": "Take random samples in neighborhood of an input, "
                           "and average the resulting saliency maps. These "
                           "random samples are inputs with added noise."
        },
        {
            "identifier": "attention", "name": "Attention",
            "description": "Based on the model attention weights from the last layer."
        },
        {
            "identifier": "scaled_attention", "name": "Scaled attention",
            "description": "The attention weights are multiplied with their "
                           "gradients to get the token attributions."
        },
    ]
    result = []
    for e in exp_methods:
        result.append(
            GetExplainersResult(
                identifier=e["identifier"],
                method_name=e["name"],
                description=e["description"]
            )
        )
    return result


@router.get("/deployed-models-health", name="get-deployed-models", response_model=List[GetModelsHealth])
async def get_all_models_health():
    '''
    Check all worker's health (worker : inference model container)
    Return:
        result[list]: the health of deployed workers/models.
    '''

    models = await mongo_client.get_models_db()
    result = []
    docker_client = docker.from_env()

    for model in models:
        container_id = mongo_client.get_container_id(model["IDENTIFIER"])
        container_obj = docker_client.containers.get(container_id)
        if container_obj in docker_client.containers.list():
            result.append(
                GetModelsHealth(
                    identifier=model["IDENTIFIER"],
                    is_alive=True,
                )
            )
        else:
            result.append(
                GetModelsHealth(
                    identifier=model["IDENTIFIER"],
                    is_alive=False,
                )
            )
    return result


@router.get("/deployed-model-workers", name="get-deployed-models",)
async def get_model_containers():  # token: str = Depends(client_credentials)):
    """
    Get all the models deployed on the platform in list format
    """
    models = await mongo_client.get_model_containers()
    result = []
    for m in models:
        result.append(
            {
                "identifier": m["_id"],
                "num_containers": m["count"],
            }
        )
    return result


@router.post("/deploy", name="deploy-model", response_model=TaskGenericModel)
async def deploy_new_model(request: Request, model_params: DeployRequest):
    """
    deploy a new model to the platform
    """
    user_id = await utils.get_user_id(request)
    env = {
        "USER_ID": user_id,
        "IDENTIFIER": model_params.model_name,
        "UUID": str(uuid.uuid1()),
        "MODEL_NAME": model_params.model_name,
        "MODEL_PATH": model_params.model_path,
        "DECODER_PATH": model_params.decoder_path,
        "MODEL_TYPE": model_params.model_type,
        "MODEL_CLASS": model_params.model_class,
        "DISABLE_GPU": model_params.disable_gpu,
        "BATCH_SIZE": model_params.batch_size,
        "MAX_INPUT_SIZE": model_params.max_input,
        "TRANSFORMERS_CACHE": model_params.transformers_cache,
        "RETURN_PLAINTEXT_ARRAYS": model_params.return_plaintext_arrays,
        "PRELOADED_ADAPTERS": model_params.preloaded_adapters,
        "WEB_CONCURRENCY": os.getenv("WEB_CONCURRENCY", 1),  # fixed processes, do not give the control to  end-user
<<<<<<< HEAD
        "KEYCLOAK_BASE_URL": os.getenv("KEYCLOAK_BASE_URL", "https://square.ukp-lab.de"),
=======
        "KEYCLOAK_BASE_URL": os.getenv("KEYCLOAK_BASE_URL", "https://square.ukp.informatik.tu-darmstadt.de"),
>>>>>>> 60719b2e
        "VERIFY_ISSUER": os.getenv("VERIFY_ISSUER", "1")
    }

    identifier_new = await (mongo_client.check_identifier_new(env["IDENTIFIER"]))
    if not identifier_new:
        raise HTTPException(status_code=406, detail="A model with that identifier already exists")
    res = tasks.deploy_task.delay(env)
    logger.info(res.id)
    return {"message": f"Queued deploying {env['IDENTIFIER']}", "task_id": res.id}


@router.delete("/remove/{identifier}", name="remove-model", response_model=TaskGenericModel)
@router.delete("/remove/{hf_username}/{identifier}", name="remove-model", response_model=TaskGenericModel)
<<<<<<< HEAD
async def remove_model(request: Request, identifier: str, hf_username: str = None):
=======
async def remove_model(request: Request, identifier: str, hf_username:str = None):
>>>>>>> 60719b2e
    """
    Remove a model from the platform
    """
    if hf_username:
        identifier = f"{hf_username}/{identifier}"
    # check if the model is deployed
    logger.info(identifier)
    check_model_id = await (mongo_client.check_identifier_new(identifier))
    if check_model_id:
        raise HTTPException(status_code=406, detail="A model with the input identifier does not exist")
    # check if the user deployed this model
    if await mongo_client.check_user_id(request, identifier):
        res = tasks.remove_model_task.delay(identifier)
    else:
        raise HTTPException(status_code=403, detail="Cannot remove a model deployed by another user.")
    return {"message": "Queued removing model.", "task_id": res.id}


@router.post("/{identifier}/add_worker/{num}")
async def add_model_container(request: Request, identifier: str, num: int):
    check_model_id = await (mongo_client.check_identifier_new(identifier))
    if check_model_id:
        raise HTTPException(status_code=406, detail="A model with the input identifier does not exist")
    # check if the user deployed this model
    if await mongo_client.check_user_id(request, identifier):
        env = await mongo_client.get_model_stats(identifier)
        env = json.loads(json_util.dumps(env))
        models = await mongo_client.get_model_containers()
        for m in models:
            if m["_id"] == identifier:
                res = tasks.add_worker.delay(identifier, env, m["count"]+1, num)
                return {"message": f"Queued adding worker for {identifier}", "task_id": res.id}
        return {"message": f"No model with that identifier"}
    else:
        raise HTTPException(status_code=403, detail="Cannot remove a model deployed by another user.")


@router.delete("/{identifier}/remove_worker/{num}")
async def remove_model_container(request: Request, identifier: str, num: int):
    check_model_id = await (mongo_client.check_identifier_new(identifier))
    if check_model_id:
        raise HTTPException(status_code=406, detail="A model with the input identifier does not exist")
    if await mongo_client.check_user_id(request, identifier):
        models = await mongo_client.get_model_containers()
        for m in models:
            if m["_id"] == identifier:
                if m["count"] <= num:
                    return HTTPException(status_code=403, detail=f"Only {m['count']} worker left. To remove that remove the whole model.")
        containers = await mongo_client.get_containers(identifier, num)
        res = tasks.remove_worker.delay(containers)
        return {"message": f"Queued removing worker for {identifier}", "task_id": res.id}
    else:
        raise HTTPException(status_code=403, detail="Cannot remove a model deployed by another user.")


@router.patch("/update/{identifier}")
@router.patch("/update/{hf_username}/{identifier}")
async def update_model(
<<<<<<< HEAD
        request: Request,
        identifier: str,
        update_parameters: UpdateModel,
        hf_username: str = None,
        token: str = Depends(client_credentials),
=======
    request: Request,
    identifier: str,
    update_parameters: UpdateModel,
    hf_username: str = None,
    token: str = Depends(client_credentials),
>>>>>>> 60719b2e
):
    """
    update the model parameters
    """
    if hf_username:
        identifier = f"{hf_username}/{identifier}"
    logger.info("Updating model: {}".format(identifier))
    check_model_id = await (mongo_client.check_identifier_new(identifier))
    if check_model_id:
        raise HTTPException(status_code=406, detail="A model with the input identifier does not exist")
    if await mongo_client.check_user_id(request, identifier):
        await (mongo_client.update_model_db(identifier, update_parameters))
        logger.info(
            "Update parameters Type %s,dict  %s", type(update_parameters.dict()), update_parameters.dict()
        )
        response = requests.post(
            url=f"{settings.API_URL}/api/{identifier}/update",
            json=update_parameters.dict(),
            headers={"Authorization": f"Bearer {token}"},
            verify=os.getenv("VERIFY_SSL", 1) == 1,
        )
        logger.info("response: {}".format(response.text))

        return {"status_code": response.status_code, "content": response.json()}
<<<<<<< HEAD

=======
    
>>>>>>> 60719b2e
    raise HTTPException(status_code=403, detail="Cannot update a model deployed by another user")


@router.get("/task_result/{task_id}", name="task-status", response_model=TaskResultModel)
async def get_task_status(task_id):
    """
    Get results from a celery task
    """
    task = AsyncResult(task_id)
    if not task.ready():
        return JSONResponse(status_code=202, content={"task_id": str(task_id), "status": "Processing"})
    result = task.get()
    return {"task_id": str(task_id), "status": "Finished", "result": result}

@router.get("/task", name="")
async def get_all_tasks():
    # https://docs.celeryq.dev/en/latest/userguide/workers.html#inspecting-workers
    i = celery_app.control.inspect()
    # Show the items that have an ETA or are scheduled for later processing
    scheduled = i.scheduled()

    # Show tasks that are currently active.
    active = i.active()

    # Show tasks that have been claimed by workers
    reserved = i.reserved()

    tasks = {
        "scheduled": scheduled,
        "active": active,
        "reserved": reserved,
    }

    logger.info("/tasks: {}".format(tasks))

    return tasks


@router.put("/db/update")
async def init_db_from_docker(token: str = Depends(client_credentials)):
    """
    update the database with the configuration of models
    deployed but not added to the db
    """
    lst_prefix, lst_container_ids, _ = get_all_model_prefixes()
    lst_models = []

    for prefix, container in zip(lst_prefix, lst_container_ids):
        response = requests.get(
            url="{}/api/main/{}/stats".format(settings.API_URL, prefix),
            headers={"Authorization": f"Bearer {token}"},
            verify=os.getenv("VERIFY_SSL", 1) == 1,
        )
        # if the model-api instance has not finished loading the model it is not available yet
        if response.status_code == 200:
            data = response.json()
            logger.info("Response Format %s", data)
            lst_models.append(
                {
                    "USER_ID": "ukp",
                    "IDENTIFIER": prefix.split("/")[-1],
                    "MODEL_NAME": data["model_name"],
                    "MODEL_TYPE": data["model_type"],
                    "DISABLE_GPU": data["disable_gpu"],
                    "BATCH_SIZE": data["batch_size"],
                    "MAX_INPUT_SIZE": data["max_input"],
                    "MODEL_CLASS": data["model_class"],
                    "RETURN_PLAINTEXT_ARRAYS": data["return_plaintext_arrays"],
                    "TRANSFORMERS_CACHE": data.get("transformers_cache", ""),
                    "MODEL_PATH": data.get("model_path", ""),
                    "DECODER_PATH": data.get("decoder_path", ""),
                    "CONTAINER": container,
                }
            )
        else:
            logger.info("Error retrieving Model Statistics: %s", response.json())
    added_models = await (mongo_client.init_db(lst_models))
    return {"added": added_models}


@router.post("/db/deploy")
async def start_from_db(token: str = Depends(client_credentials)):
    """
    deploy models from the database
    """
    configs = await mongo_client.get_models_db()
    deployed = []
    task_ids = []
    for model in configs:
        response = requests.get(
            url=f'{settings.API_URL}/api/{model["IDENTIFIER"]}/health/heartbeat',
            headers={"Authorization": f"Bearer {token}"},
            verify=os.getenv("VERIFY_SSL", 1) == 1,
        )
        # if the model-api instance has not finished loading the model it is not available yet
        if response.status_code != 200:
            identifier = model["IDENTIFIER"]
            env = model
            del env["_id"]
            del env["container"]
            res = tasks.deploy_task.delay(env, allow_overwrite=True)
            logger.info(res.id)
            deployed.append(identifier)
            task_ids.append(res.id)

    return {"message": f"Queued deploying {deployed}", "task_id": task_ids}<|MERGE_RESOLUTION|>--- conflicted
+++ resolved
@@ -29,14 +29,9 @@
 from docker_access import get_all_model_prefixes
 
 from tasks import tasks
-<<<<<<< HEAD
 # from tasks.celery import app
 import json
 from bson import json_util
-=======
-from tasks.celery import app as celery_app
-
->>>>>>> 60719b2e
 
 
 logger = logging.getLogger(__name__)
@@ -184,11 +179,7 @@
         "RETURN_PLAINTEXT_ARRAYS": model_params.return_plaintext_arrays,
         "PRELOADED_ADAPTERS": model_params.preloaded_adapters,
         "WEB_CONCURRENCY": os.getenv("WEB_CONCURRENCY", 1),  # fixed processes, do not give the control to  end-user
-<<<<<<< HEAD
         "KEYCLOAK_BASE_URL": os.getenv("KEYCLOAK_BASE_URL", "https://square.ukp-lab.de"),
-=======
-        "KEYCLOAK_BASE_URL": os.getenv("KEYCLOAK_BASE_URL", "https://square.ukp.informatik.tu-darmstadt.de"),
->>>>>>> 60719b2e
         "VERIFY_ISSUER": os.getenv("VERIFY_ISSUER", "1")
     }
 
@@ -202,11 +193,7 @@
 
 @router.delete("/remove/{identifier}", name="remove-model", response_model=TaskGenericModel)
 @router.delete("/remove/{hf_username}/{identifier}", name="remove-model", response_model=TaskGenericModel)
-<<<<<<< HEAD
 async def remove_model(request: Request, identifier: str, hf_username: str = None):
-=======
-async def remove_model(request: Request, identifier: str, hf_username:str = None):
->>>>>>> 60719b2e
     """
     Remove a model from the platform
     """
@@ -265,19 +252,11 @@
 @router.patch("/update/{identifier}")
 @router.patch("/update/{hf_username}/{identifier}")
 async def update_model(
-<<<<<<< HEAD
         request: Request,
         identifier: str,
         update_parameters: UpdateModel,
         hf_username: str = None,
         token: str = Depends(client_credentials),
-=======
-    request: Request,
-    identifier: str,
-    update_parameters: UpdateModel,
-    hf_username: str = None,
-    token: str = Depends(client_credentials),
->>>>>>> 60719b2e
 ):
     """
     update the model parameters
@@ -302,11 +281,7 @@
         logger.info("response: {}".format(response.text))
 
         return {"status_code": response.status_code, "content": response.json()}
-<<<<<<< HEAD
-
-=======
-    
->>>>>>> 60719b2e
+
     raise HTTPException(status_code=403, detail="Cannot update a model deployed by another user")
 
 
