import os
import jwt
import logging
import requests

from typing import List

from celery.result import AsyncResult
from fastapi import APIRouter, HTTPException, Depends, Request
from fastapi.security.http import HTTPBearer, HTTPAuthorizationCredentials
from starlette.responses import JSONResponse

from app.models.management import GetModelsResult,\
                                  DeployRequest,\
                                  TaskGenericModel,\
                                  TaskResultModel, \
                                  GetModelsHealth, \
                                  UpdateModel
from app.core.config import settings
from app.routers import client_credentials

from tasks.tasks import deploy_task, remove_model_task

from docker_access import get_all_model_prefixes
<<<<<<< HEAD

from square_auth.auth import Auth

=======
>>>>>>> 3ea0907f
from mongo_access import MongoClass


logger = logging.getLogger(__name__)
router = APIRouter()

mongo_client = MongoClass()


async def get_payload_from_token(request: Request):
    http_bearer = HTTPBearer()
    auth_credentials: HTTPAuthorizationCredentials = await http_bearer(request)
    token = auth_credentials.credentials
    payload = jwt.decode(token, options=dict(verify_signature=False))
    realm = Auth.get_realm_from_token(token)
    return {"realm": realm, "username": payload["preferred_username"]}


def has_auth_header(request: Request):
    return request.headers.get("Authorization", "").lower().startswith("bearer")


@router.get("/deployed-models", name="get-deployed-models", response_model=List[GetModelsResult])
async def get_all_models():  # token: str = Depends(client_credentials)):
    """
    Get all the models deployed on the platform in list format
    """
    models = await mongo_client.get_models_db()
    result = []
    for m in models:
        result.append(GetModelsResult(
            identifier=m["identifier"],
            model_type=m["MODEL_TYPE"],
            model_name=m["MODEL_NAME"],
            disable_gpu=m["DISABLE_GPU"],
            batch_size=m["BATCH_SIZE"],
            max_input=m["MAX_INPUT_SIZE"],
            model_class=m["MODEL_CLASS"],
            return_plaintext_arrays=m["RETURN_PLAINTEXT_ARRAYS"],
        ))
    return result


@router.get("/deployed-models-health", response_model=List[GetModelsHealth], name="get-deployed-models-health")
async def get_all_models(token: str = Depends(client_credentials)):
    models = await mongo_client.get_models_db()
    lst_models = []
    for m in models:
        r = requests.get(
            url="{}/api/{}/health/heartbeat".format(settings.API_URL, m["identifier"]),
            headers={"Authorization": f"Bearer {token}"},
            verify=os.getenv("VERIFY_SSL", 1) == 1,
        )
        # if the model-api instance has not finished loading the model it is not available yet
        if r.status_code == 200:
            lst_models.append({"identifier": m["identifier"], "is_alive": r.json()["is_alive"]})
        else:
            lst_models.append({"identifier": m["identifier"], "is_alive": False})

    return lst_models


@router.post("/deploy", name="deploy-model", response_model=TaskGenericModel)
async def deploy_new_model(request: Request, model_params: DeployRequest):
    """
    deploy a new model to the platform
    """
    if has_auth_header(request):
        payload = await get_payload_from_token(request)
        user_id = payload["username"]
    else:
        user_id = ""
    identifier = model_params.identifier
    env = {
        "MODEL_NAME": model_params.model_name,
        "MODEL_PATH": model_params.model_path,
        "DECODER_PATH": model_params.decoder_path,
        "MODEL_TYPE": model_params.model_type,
        "MODEL_CLASS": model_params.model_class,
        "DISABLE_GPU": model_params.disable_gpu,
        "BATCH_SIZE": model_params.batch_size,
        "MAX_INPUT_SIZE": model_params.max_input,
        "TRANSFORMERS_CACHE": model_params.transformers_cache,
        "RETURN_PLAINTEXT_ARRAYS": model_params.return_plaintext_arrays,
        "PRELOADED_ADAPTERS": model_params.preloaded_adapters,
        # "WEB_CONCURRENCY": 2,  # fixed processes, do not give the control to  end-user
    }

<<<<<<< HEAD
    identifier_new = await(mongo_client.add_model_db(user_id, identifier, env))
=======
    identifier_new = await(mongo_client.check_identifier_new(identifier))
>>>>>>> 3ea0907f
    if not identifier_new:
        raise HTTPException(status_code=401, detail="A model with that identifier already exists")
    res = deploy_task.delay(identifier, env)
    logger.info(res.id)
    return {"message": f"Queued deploying {identifier}", "task_id": res.id}


@router.delete("/remove/{identifier}", name="remove-model", response_model=TaskGenericModel)
async def remove_model(request: Request, identifier):
    """
    Remove a model from the platform
    """
<<<<<<< HEAD
    if has_auth_header(request):
        payload = await get_payload_from_token(request)
        user_id = payload["username"]
    else:
        user_id = ""
    logger.debug(user_id)
    # check if the user deployed a model that he/she is removing
    models = await mongo_client.get_models_db()
    model_config = [m for m in models if m["identifier"] == identifier][0]
    check_user = True if model_config["user_id"] == user_id else False
    logger.debug(check_user)
    if check_user:
        await(mongo_client.remove_model_db(identifier))
        res = remove_model_task.delay(identifier)
    else:
        raise HTTPException(status_code=401, detail="Cannot remove a model deployed by another user")
=======
    res = remove_model_task.delay(identifier)
>>>>>>> 3ea0907f
    return {"message": "Queued removing model.", "task_id": res.id}


@router.put("/update/{identifier}")
async def update_model(identifier: str, update_parameters: UpdateModel, token: str = Depends(client_credentials)):
    await(mongo_client.update_model_db(identifier, update_parameters))
    logger.info("Update parameters Type {},dict  {}".format(type(update_parameters.dict()), update_parameters.dict()))
    r = requests.post(
        url="{}/api/{}/update".format(settings.API_URL, identifier),
        json=update_parameters.dict(),
        headers={"Authorization": f"Bearer {token}"},
        verify=os.getenv("VERIFY_SSL", 1) == 1,
    )
    return {"status_code": r.status_code, "content": r.json()}


@router.get("/task/{task_id}", name="task-status", response_model=TaskResultModel)
async def get_task_status(task_id):
    """
    Get results from a celery task
    """
    task = AsyncResult(task_id)
    if not task.ready():
        return JSONResponse(status_code=202, content={'task_id': str(task_id), 'status': 'Processing'})
    result = task.get()
    return {'task_id': str(task_id), 'status': 'Finished', 'result': result}


@router.put("/db/update")
async def init_db_from_docker(token: str = Depends(client_credentials)):
    lst_prefix, port = get_all_model_prefixes()
    lst_models = []

    for prefix in lst_prefix:
        r = requests.get(
            url="{}{}/stats".format(settings.API_URL, prefix),
            headers={"Authorization": f"Bearer {token}"},
            verify=os.getenv("VERIFY_SSL", 1) == 1,
        )
        # if the model-api instance has not finished loading the model it is not available yet
        if r.status_code == 200:
            data = r.json()
            logger.info("Response Format {}".format(data))
            lst_models.append({
                "user_id": "admin",
                "identifier": prefix.split("/")[-1],
                "MODEL_NAME": data["model_name"],
                "MODEL_TYPE": data["model_type"],
                "DISABLE_GPU": data["disable_gpu"],
                "BATCH_SIZE": data["batch_size"],
                "MAX_INPUT_SIZE": data["max_input"],
                "MODEL_CLASS": data["model_class"],
                "RETURN_PLAINTEXT_ARRAYS": data["return_plaintext_arrays"],
                "TRANSFORMERS_CACHE": data["transformers_cache"],
                "MODEL_PATH": data["model_path"],
                "DECODER_PATH": data["decoder_path"],
            })
        else:
            logger.info("Error retrieving Model Statistics: {}".format(r.json()))
    added_models = await(mongo_client.init_db(lst_models))
    return {"added": added_models}


@router.post("/db/deploy")
async def start_from_db(token: str = Depends(client_credentials)):
    configs = await mongo_client.get_models_db()
    deployed = []
    tasks = []
    for model in configs:
        r = requests.get(
            url="{}/api/{}/health/heartbeat".format(settings.API_URL, model["identifier"]),
            headers={"Authorization": f"Bearer {token}"},
            verify=os.getenv("VERIFY_SSL", 1) == 1,
        )
        # if the model-api instance has not finished loading the model it is not available yet
        if r.status_code != 200:
            identifier = model["identifier"]
            env = model
            del env["identifier"]
            del env["_id"]
            res = deploy_task.delay(identifier, env)
            logger.info(res.id)
            deployed.append(identifier)
            tasks.append(res.id)

    return {"message": f"Queued deploying {deployed}", "task_id": tasks}<|MERGE_RESOLUTION|>--- conflicted
+++ resolved
@@ -22,12 +22,9 @@
 from tasks.tasks import deploy_task, remove_model_task
 
 from docker_access import get_all_model_prefixes
-<<<<<<< HEAD
 
 from square_auth.auth import Auth
 
-=======
->>>>>>> 3ea0907f
 from mongo_access import MongoClass
 
 
@@ -116,14 +113,10 @@
         # "WEB_CONCURRENCY": 2,  # fixed processes, do not give the control to  end-user
     }
 
-<<<<<<< HEAD
-    identifier_new = await(mongo_client.add_model_db(user_id, identifier, env))
-=======
     identifier_new = await(mongo_client.check_identifier_new(identifier))
->>>>>>> 3ea0907f
     if not identifier_new:
         raise HTTPException(status_code=401, detail="A model with that identifier already exists")
-    res = deploy_task.delay(identifier, env)
+    res = deploy_task.delay(user_id, identifier, env)
     logger.info(res.id)
     return {"message": f"Queued deploying {identifier}", "task_id": res.id}
 
@@ -133,26 +126,20 @@
     """
     Remove a model from the platform
     """
-<<<<<<< HEAD
     if has_auth_header(request):
         payload = await get_payload_from_token(request)
         user_id = payload["username"]
     else:
         user_id = ""
-    logger.debug(user_id)
+
     # check if the user deployed a model that he/she is removing
     models = await mongo_client.get_models_db()
     model_config = [m for m in models if m["identifier"] == identifier][0]
     check_user = True if model_config["user_id"] == user_id else False
-    logger.debug(check_user)
     if check_user:
-        await(mongo_client.remove_model_db(identifier))
         res = remove_model_task.delay(identifier)
     else:
         raise HTTPException(status_code=401, detail="Cannot remove a model deployed by another user")
-=======
-    res = remove_model_task.delay(identifier)
->>>>>>> 3ea0907f
     return {"message": "Queued removing model.", "task_id": res.id}
 
 
