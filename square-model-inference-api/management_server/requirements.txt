--- conflicted
+++ resolved
@@ -1,16 +1,8 @@
 uvicorn==0.13.4                 # ASGI server
-<<<<<<< HEAD
-fastapi==0.65.2                 # REST API Framework
-pydantic==1.8.2
-requests
-docker
-celery==5.1.2
-git+https://github.com/UKP-SQuARE/elk-json-formatter.git@v0.0.2
-=======
 fastapi>=0.73.0                 # REST API Framework
 pydantic==1.8.2                 # models
 requests>=2.26.0                # requests
 docker                          # docker client
 square-auth                     # keycloak authentication
-git+https://github.com/UKP-SQuARE/elk-json-formatter@v0.0.2    # elk-json logger
->>>>>>> 0f30ef77
+celery==5.1.2
+git+https://github.com/UKP-SQuARE/elk-json-formatter@v0.0.2    # elk-json logger