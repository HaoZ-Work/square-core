--- conflicted
+++ resolved
@@ -60,18 +60,8 @@
         logger.exception(e)
         return {"success": False, "message": "Connection to the database failed."}
     try:
-<<<<<<< HEAD
-        model_container, worker_container = start_new_model_container(identifier, env)
-        logger.debug(f"Model container: {model_container}\nWorker container: {worker_container}")
-        if model_container is not None and worker_container is not None:
-            result = {
-                "success": True,
-                "model_container": model_container.id,
-                "worker_container": worker_container.id,
-                "message": "Model deployed. Check the `/api/models/deployed-models` "
-                           "endpoint for more info."
-=======
         deployment_result = start_new_model_container(identifier, env)
+        logger.info(deployment_result)
         container = deployment_result["container"]
         # models = asyncio.run(self.client.get_models_db())
         # model_ids = [m["IDENTIFIER"] for m in models]
@@ -80,55 +70,17 @@
                 "success": True,
                 "container": container.id,
                 "message": "Model deployed. Check the `/api/models/deployed-models` " "endpoint for more info.",
->>>>>>> f2ba6d51
             }
-            response = None
-            while model_container.status in ["created", "running"] and worker_container.status in ["created", "running"] \
-                    and (response is None or response.status_code != 200):
-                time.sleep(20)
-<<<<<<< HEAD
-                logger.info(f"Waiting for container {model_container.id} which is {model_container.status}")
-                response = requests.get(
-                    url="{}/api/{}/health/heartbeat".format(settings.API_URL, identifier),
-=======
-                logger.info("Waiting for container %s which is %s", container.id, container.status)
-                response = requests.get(
-                    url=f"{settings.API_URL}/api/{identifier}/stats",
->>>>>>> f2ba6d51
-                    headers={"Authorization": f"Bearer {self.credentials()}"},
-                    verify=os.getenv("VERIFY_SSL", 1) == 1,
-                )
 
-                if response.status_code == 200:
-<<<<<<< HEAD
-                    env["model_container"] = model_container.id
-                    env["worker_container"] = worker_container.id
-                    asyncio.run(self.client.add_model_db(identifier, env, allow_overwrite))
-=======
-                    logger.info(env)
-                    env["container"] = container.id
-                    asyncio.run(self.client.add_model_db(env, allow_overwrite))
->>>>>>> f2ba6d51
-                    return result
-            logger.info(model_container.status)
-            logger.info(response.status_code)
-            return {
-                "success": False,
-                "model_container_status": model_container.status,
-                "worker_container_status": worker_container.status,
-            }
+            env["container"] = container.id
+
+            asyncio.run(self.client.add_model_db(env, allow_overwrite))
+            return result
 
     except Exception as e:
         logger.exception("Deployment failed", exc_info=True)
-<<<<<<< HEAD
-        logger.info("Caught exception. {} ".format(e))
-        return {"success": False,
-                "exception": str(e)}
-=======
         logger.info("Caught exception. %s ", e)
-
     return {"success": False}
->>>>>>> f2ba6d51
 
 
 @app.task(
@@ -144,26 +96,13 @@
     except Exception:
         return {"success": False, "message": "Connection to the database failed."}
     try:
-<<<<<<< HEAD
-        model_id, worker_id = self.client.get_container_id(identifier)
-        logger.info(f"Starting to remove docker model container {model_id} and worker container {worker_id}")
-        result = remove_model_container(model_id) and remove_model_container(worker_id)
-=======
         container_id = self.client.get_container_id(identifier)
         logger.info("Starting to remove docker container %s", container_id)
         result = remove_model_container(container_id)
->>>>>>> f2ba6d51
         if result:
             asyncio.run(self.client.remove_model_db(identifier))
             return {"success": result, "message": "Model removal successful"}
     except Exception as e:
         logger.info(e)
         logger.exception("Could not remove model", exc_info=True)
-<<<<<<< HEAD
-        return {
-            "success": False,
-            "message": "Model removal not successful"
-        }
-=======
-    return {"success": False, "message": "Model removal not successful"}
->>>>>>> f2ba6d51
+    return {"success": False, "message": "Model removal not successful"}