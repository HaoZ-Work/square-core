--- conflicted
+++ resolved
@@ -21,9 +21,6 @@
         """
         self.client.close()
 
-<<<<<<< HEAD
-    async def add_model_db(self, user_id, identifier, env):
-=======
     async def check_identifier_new(self, identifier):
         if self.models.count_documents({"identifier": identifier}) >= 1:
             return False
@@ -33,8 +30,7 @@
     def server_info(self):
         return self.client.server_info()
 
-    async def add_model_db(self, identifier, env):
->>>>>>> 3ea0907f
+    async def add_model_db(self, user_id, identifier, env):
         """
         add entry to the db
         """
